# Bi-weekly Progress Report 1
**Joe Spielbauer, Trey Vokoun, Yusuf Halim, Zach Ramsey**  
*2/11/25*

## 1. Progress update according to Gantt chart with over/under of progress vs. plan
<<<<<<< HEAD
The team is currently in the brainstorming, research, and design phase of the project.  
There have been roadblocks with researching the embedded controllers to use, and designing the antenna.

![Gantt Chart](./res/wk1_gantt.png)
<!--![Git Stats](link) if there is a software component-->
=======
We are still in the initial research phase. There have been roadblocks with researching the embedded controllers to use, and designing the antenna. 
We are making progress, however, it seems to be going slower than intended. 
>>>>>>> 02ecd3a2

## 2. Update of teamwork: who is doing which tasks
> ### Task 1:
> The team settled on project deliverables and completed the final draft of the project proposal.
> 
> Team Member    | Task                         | Status
> ---------------|------------------------------|-------
>  All           | Settle on final deliverables | Complete
>  All           | Project proposal final draft | Complete

> ### Task 2:
> Trey is researching compatible uCs for the embedded demo and procuring the necessary hardware.
> 
> Team Member    | Task                    | Status
> ---------------|-------------------------|-------
>  Trey          | Research compatible uCs | Complete
>  Trey          | Order uCs               | In Progress

> ### Task 3:
> Zach is performing time-complexity and space-complexity analyses for the ML models to ensure > hardware is capable of inferencing the model. 
> 
> Team Member    | Task                                     | Status
> ---------------|------------------------------------------|-------
>  Zach          | Determine the input data size and rate   | Complete
>  Zach          | Estimate the shape of model architecture | In Progress
>  Zach          | Validate hardware capability             | In Progress
  
<!--!![Image 1](link)-->
<!--!![Image 2](link)-->

## 3. Describe any new bottleneck/hurdle discovered and a plan to address it
There are a lot of moving parts and disparate components that need to be coordinated better. We are setting up a 'github project,' similar to a gantt chart, that can operate as a more dynamic means of organizing our efforts and keeping track of who is working on what.

We are also limited by available hardware to begin prototyping the demonstration. The esp32 we have does not support ethernet without an external controller, and we do not have an alternative yet.

## 4. If behind schedule, provide a plan to address it
We plan to carve out additional meeting times for the team, and to make plans going in to the meeting what we plan to work on. Additionally, we plan to discuss next steps at the end of each meeting so everyone is aware what the others in the team are working on. 

## 5. Describe the steps for the next two weeks (what each person will be working on each week)
> ### Week of 2/11/25:
> The team will procure components for the embedded deliverable and start prototyping code for the embedded control group, starting with a simple WIFI protocol implementation such thatthe bandwidth requirements to our compression network. 
>
> Zach and Yusuf will continue research and design of the encoder/decoder framework and determine what training data will be used.

> ### Week of 2/18/25:
> Trey will be in charge of placing an order for embedded controllers, and start planning and researching potential roadblocks for the control group code.
> 
> Joe will finalize the plan for hardware needed in the transmitting and receiving for both the embedded and robotics demonstrations, specifically finding any external hardware requirements.
> 
> Zach and Yusuf will begin developing the software for training the encoder/decoder model.
> 
> Joe will attempt to prototype wireless communication between two esp32s, showing live video transmission if possible.<|MERGE_RESOLUTION|>--- conflicted
+++ resolved
@@ -3,16 +3,10 @@
 *2/11/25*
 
 ## 1. Progress update according to Gantt chart with over/under of progress vs. plan
-<<<<<<< HEAD
-The team is currently in the brainstorming, research, and design phase of the project.  
-There have been roadblocks with researching the embedded controllers to use, and designing the antenna.
+The team is currently in the brainstorming, research, and design phase of the project. There have been roadblocks with researching the embedded controllers to use, and designing the antenna. We are making progress, however, it seems to be going slower than intended.
 
 ![Gantt Chart](./res/wk1_gantt.png)
 <!--![Git Stats](link) if there is a software component-->
-=======
-We are still in the initial research phase. There have been roadblocks with researching the embedded controllers to use, and designing the antenna. 
-We are making progress, however, it seems to be going slower than intended. 
->>>>>>> 02ecd3a2
 
 ## 2. Update of teamwork: who is doing which tasks
 > ### Task 1:
